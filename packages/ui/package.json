{
  "name": "@supergrowthai/next-blog-ui",
<<<<<<< HEAD
  "version": "2.0.0",
=======
  "version": "1.0.1-beta.0",
>>>>>>> 195a2995
  "description": "UI components for next-blog",
  "repository": "https://github.com/captadexp/next-blog",
  "homepage": "https://github.com/captadexp/next-blog/tree/main#readme",
  "type": "module",
  "main": "dist/index.js",
  "types": "dist/index.d.ts",
  "files": [
    "dist"
  ],
  "exports": {
    ".": {
      "types": "./dist/index.d.ts",
      "import": "./dist/index.js"
    },
    "./style.css": "./dist/index.css",
    "./package.json": "./package.json"
  },
  "scripts": {
    "clean": "rimraf dist",
    "dev": "vite build --watch",
    "build": "vite build",
    "typecheck": "tsc --noEmit"
  },
  "keywords": [
    "nextjs",
    "react",
    "cms",
    "blogging",
    "ui"
  ],
  "publishConfig": {
    "access": "public"
  },
  "author": "Capt ADExp <tech@developer.toys>",
  "license": "MIT",
  "dependencies": {},
  "peerDependencies": {
    "react": "^19.1.1",
    "react-dom": "^19.1.1",
    "@supergrowthai/next-blog": "workspace:*"
  },
  "devDependencies": {
    "@supergrowthai/plugin-dev-kit": "workspace:*",
    "@supergrowthai/next-blog": "workspace:*",
    "@types/node": "^24.5.2",
    "@types/react": "^19.1.8",
    "@types/react-dom": "^19.1.6",
    "@vitejs/plugin-react": "^4.6.0",
    "rimraf": "^6.0.1",
    "vite": "^7.1.5",
    "vite-plugin-dts": "^4.5.4",
    "vite-plugin-lib-inject-css": "^2.2.2"
  }
}<|MERGE_RESOLUTION|>--- conflicted
+++ resolved
@@ -1,10 +1,6 @@
 {
   "name": "@supergrowthai/next-blog-ui",
-<<<<<<< HEAD
-  "version": "2.0.0",
-=======
-  "version": "1.0.1-beta.0",
->>>>>>> 195a2995
+  "version": "2.0.1-beta.0",
   "description": "UI components for next-blog",
   "repository": "https://github.com/captadexp/next-blog",
   "homepage": "https://github.com/captadexp/next-blog/tree/main#readme",
