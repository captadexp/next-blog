{
  "name": "@supergrowthai/next-blog",
  "version": "1.0.13",
  "description": "Add blogging to your nextjs project in a jiffy",
  "repository": "https://github.com/captadexp/next-blog",
  "scripts": {
    "start": "webpack-dev-server -d inline-source-map --mode=development",
    "webpack-build": "webpack --mode=production",
    "build": "yarn clean && tsc",
    "clean": "rm -rf *.js *.d.ts* adapters components pages utils"
  },
  "keywords": [
    "nextjs",
    "react",
    "cms",
    "blogging",
    "headless-cms",
    "next-js",
    "secure"
  ],
  "files": [
    "./*.js",
    "./*.d.ts*",
    "./**/*.js",
    "./**/*.d.ts*"
  ],
  "exports": {
    ".": {
      "types": "./index.d.ts",
      "import": "./index.js"
    },
    "./adapters/*": {
      "types": "./adapters/*.d.ts",
      "import": "./adapters/*.js"
    },
    "./ui": {
      "types": "./ui/index.d.ts",
      "import": "./ui/index.js"
    },
    "./types": {
      "types": "./types.d.ts"
    },
    "./render": {
      "import": "./render/index.js",
      "types": "./render/index.d.ts"
    },
    "./package.json": "./package.json"
  },
  "author": "Capt ADExp <tech@developer.toys>",
  "license": "ISC",
  "dependencies": {
    "moment": "^2.30.1",
    "preact": "10.11.3",
    "preact-render-to-string": "5.2.3"
  },
  "optionalDependencies": {
    "mongodb": "^6.5.0",
    "uuid": "^9.0.1"
  },
  "peerDependencies": {
    "next": "^15.1.0"
  },
  "devDependencies": {
    "@ckeditor/ckeditor5-build-classic": "^41.2.1",
    "@types/mongodb": "^4.0.7",
    "@types/uuid": "^9.0.8",
<<<<<<< HEAD
    "clean-webpack-plugin": "^4.0.0",
    "compression-webpack-plugin": "^11.1.0",
    "copy-webpack-plugin": "^12.0.2",
    "css-loader": "^6.10.0",
    "css-minimizer-webpack-plugin": "^6.0.0",
    "eslint": "^8.57.0",
    "filemanager-webpack-plugin": "^8.0.0",
    "html-webpack-plugin": "^5.6.0",
    "mini-css-extract-plugin": "^2.8.1",
    "sass": "^1.72.0",
    "sass-loader": "^14.1.1",
    "style-loader": "^3.3.4",
    "terser-webpack-plugin": "^5.3.10",
    "ts-loader": "^9.5.1",
    "typescript": "^5.4.2",
    "webpack": "^5.90.3",
    "webpack-cli": "^5.1.4",
    "webpack-dev-server": "^5.0.3"
=======
    "@types/next": "^9.0.0"
>>>>>>> 8ced2619
  }
}<|MERGE_RESOLUTION|>--- conflicted
+++ resolved
@@ -64,7 +64,6 @@
     "@ckeditor/ckeditor5-build-classic": "^41.2.1",
     "@types/mongodb": "^4.0.7",
     "@types/uuid": "^9.0.8",
-<<<<<<< HEAD
     "clean-webpack-plugin": "^4.0.0",
     "compression-webpack-plugin": "^11.1.0",
     "copy-webpack-plugin": "^12.0.2",
@@ -82,9 +81,7 @@
     "typescript": "^5.4.2",
     "webpack": "^5.90.3",
     "webpack-cli": "^5.1.4",
-    "webpack-dev-server": "^5.0.3"
-=======
+    "webpack-dev-server": "^5.0.3",
     "@types/next": "^9.0.0"
->>>>>>> 8ced2619
   }
 }